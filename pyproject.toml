[project]
name = "file-watcher"
readme = "README.md"
version = "0.0.1"
dependencies = [
    "watchdog==3.0.0",
    "memphis-py==1.0.1"

]


[project.urls]
"Repository" = "https://github.com/interactivereduction/run-detection"

[project.scripts]
file_watcher = "file_watcher.file_watcher:main"

[project.optional-dependencies]
formatting = [
    "black==23.7.0"
]

test = [
<<<<<<< HEAD
    "pytest==7.3.2",
    "pytest-cov==4.1.0"
=======
    "pytest==7.4.0",
    "pytest-cov==4.0.0"
>>>>>>> 9ffd28ce
]

code-inspection = [
    "pylint==2.17.4",
    "mypy==1.5.0",
    "file_watcher[test]"
]

dev = [
    "file_watcher[code-inspection]"
]


[tool.setuptools]
packages = ["file_watcher"]<|MERGE_RESOLUTION|>--- conflicted
+++ resolved
@@ -21,13 +21,8 @@
 ]
 
 test = [
-<<<<<<< HEAD
-    "pytest==7.3.2",
+    "pytest==7.4.0",
     "pytest-cov==4.1.0"
-=======
-    "pytest==7.4.0",
-    "pytest-cov==4.0.0"
->>>>>>> 9ffd28ce
 ]
 
 code-inspection = [
