[project]
name = "file-watcher"
readme = "README.md"
version = "0.0.1"
dependencies = [
    "memphis-py==1.0.1",
    "psycopg2==2.9.6",
    "SQLAlchemy==2.0.13"
]

[project.urls]
"Repository" = "https://github.com/interactivereduction/file-watcher"

[project.scripts]
file_watcher = "file_watcher.main:main"

[project.optional-dependencies]
formatting = [
    "black==23.7.0"
]

test = [
<<<<<<< HEAD
    "pytest==7.3.2",
    "pytest-cov==4.0.0",
    "pytest-asyncio==0.21.0"
=======
    "pytest==7.4.0",
    "pytest-cov==4.1.0"
>>>>>>> cf74f737
]

code-inspection = [
    "pylint==2.17.4",
    "mypy==1.5.0",
    "file_watcher[test]"
]

dev = [
    "file_watcher[code-inspection]"
]

[tool.setuptools]
packages = ["file_watcher"]<|MERGE_RESOLUTION|>--- conflicted
+++ resolved
@@ -20,14 +20,9 @@
 ]
 
 test = [
-<<<<<<< HEAD
-    "pytest==7.3.2",
-    "pytest-cov==4.0.0",
+    "pytest==7.4.0",
+    "pytest-cov==4.1.0",
     "pytest-asyncio==0.21.0"
-=======
-    "pytest==7.4.0",
-    "pytest-cov==4.1.0"
->>>>>>> cf74f737
 ]
 
 code-inspection = [
